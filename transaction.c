--- conflicted
+++ resolved
@@ -11,11 +11,7 @@
 
 int cb_pam_conv(
 	int num_msg,
-<<<<<<< HEAD
-        struct pam_message **msg,
-=======
 	PAM_CONST struct pam_message **msg,
->>>>>>> e6137212
 	struct pam_response **resp,
 	void *appdata_ptr)
 {
